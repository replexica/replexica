{
  "version": 1.2,
  "locale": {
    "source": "en",
    "targets": [
<<<<<<< HEAD
      "es",
      "ru"
=======
      "fr",
      "es"
>>>>>>> 43aa8a25
    ]
  },
  "buckets": {
    "markdown": {
      "include": [
        "readme/[locale].md"
      ]
    }
  }
}<|MERGE_RESOLUTION|>--- conflicted
+++ resolved
@@ -3,13 +3,9 @@
   "locale": {
     "source": "en",
     "targets": [
-<<<<<<< HEAD
-      "es",
-      "ru"
-=======
+      "ru",
       "fr",
       "es"
->>>>>>> 43aa8a25
     ]
   },
   "buckets": {

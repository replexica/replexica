--- conflicted
+++ resolved
@@ -1,25 +1,6 @@
 import Z from "zod";
 
 export const bucketTypes = [
-<<<<<<< HEAD
-  'android',
-  'csv',
-  'flutter',
-  'html',
-  'json',
-  'markdown',
-  'xcode-strings',
-  'xcode-stringsdict',
-  'xcode-xcstrings',
-  'yaml',
-  'yaml-root-key',
-  'properties',
-  'po',
-  'xml',
-  'srt',
-  'compiler',
-  'vtt'
-=======
   "android",
   "csv",
   "flutter",
@@ -38,7 +19,7 @@
   "srt",
   "dato",
   "compiler",
->>>>>>> ce92f58d
+  "vtt",
 ] as const;
 
 export const bucketTypeSchema = Z.enum(bucketTypes);
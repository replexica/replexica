import { bucketTypeSchema, I18nConfig, localeCodeSchema } from '@replexica/spec';
import { ReplexicaEngine } from '@replexica/sdk';
import { Command } from 'commander';
import Z, { any } from 'zod';
import _ from 'lodash';
import { getConfig } from '../utils/config';
import { getSettings } from '../utils/settings';
import { ReplexicaCLIError } from '../utils/errors';
import Ora from 'ora';
import createBucketLoader from '../loaders';
import { createLockfileHelper } from '../utils/lockfile';
import { createAuthenticator } from '../utils/auth';
import { getBuckets } from '../utils/buckets';

export default new Command()
  .command('i18n')
  .description('Run AI localization engine')
  .helpOption('-h, --help', 'Show help')
  .option('--locale <locale>', 'Locale to process')
  .option('--bucket <bucket>', 'Bucket to process')
  .option('--frozen', `Don't update the translations and fail if an update is needed`)
  .option('--force', 'Ignore lockfile and process all keys')
  .option('--verbose', 'Show verbose output')
  .option('--api-key <api-key>', 'Explicitly set the API key to use')
  .option('--strict', 'Stop on first error')
  .action(async function (options) {
    const ora = Ora();
    const results: any = [];
    const flags = parseFlags(options);
    
    try {
      ora.start('Loading configuration...');
      const i18nConfig = getConfig();
      const settings = getSettings(flags.apiKey);
      ora.succeed('Configuration loaded');
      
      try {
        ora.start('Validating localization configuration...');
        validateParams(i18nConfig, flags);
        ora.succeed('Localization configuration is valid');
      } catch (error:any) {
        handleWarning('Localization configuration validation failed', error, flags.strict, results);
        if (flags.strict) return;
      }

      try {
        ora.start('Connecting to Replexica Localization Engine...');
        const auth = await validateAuth(settings);
        ora.succeed(`Authenticated as ${auth.email}`);
      } catch (error:any) {
        handleWarning('Failed to connect to Replexica Localization Engine', error, flags.strict, results);
        if (flags.strict) return;
      }

      let buckets:any = [];
      try {
        buckets = getBuckets(i18nConfig!);
        if (flags.bucket) {
          buckets = buckets.filter((bucket:any) => bucket.type === flags.bucket);
        }
        ora.succeed('Buckets retrieved');
      } catch (error:any) {
        handleWarning('Failed to retrieve buckets', error, flags.strict, results);
        if (flags.strict) return;
      }

      const targetLocales = getTargetLocales(i18nConfig!, flags);
      const lockfileHelper = createLockfileHelper();

      // Ensure the lockfile exists
      try {
        ora.start('Ensuring i18n.lock exists...');
        if (!lockfileHelper.isLockfileExists()) {
          ora.start('Creating i18n.lock...');
          for (const bucket of buckets) {
            for (const pathPattern of bucket.pathPatterns) {
              const bucketLoader = createBucketLoader(bucket.type, pathPattern);
              bucketLoader.setDefaultLocale(i18nConfig!.locale.source);

              const sourceData = await bucketLoader.pull(i18nConfig!.locale.source);
              lockfileHelper.registerSourceData(pathPattern, sourceData);
            }
          }
          ora.succeed('i18n.lock created');
        } else {
          ora.succeed('i18n.lock loaded');
        }
      } catch (error:any) {
        handleWarning('Failed to ensure i18n.lock existence', error, flags.strict, results);
        if (flags.strict) return;
      }

      // Process each bucket
      for (const bucket of buckets) {
        try {
          console.log();
          ora.info(`Processing bucket: ${bucket.type}`);
          for (const pathPattern of bucket.pathPatterns) {
            const bucketOra = Ora({ indent: 2 }).info(`Processing path: ${pathPattern}`);
            const bucketLoader = createBucketLoader(bucket.type, pathPattern);
            bucketLoader.setDefaultLocale(i18nConfig!.locale.source);

            const sourceData = await bucketLoader.pull(i18nConfig!.locale.source);
            const updatedSourceData = flags.force ? sourceData : lockfileHelper.extractUpdatedData(pathPattern, sourceData);

            for (const targetLocale of targetLocales) {
              try {
                bucketOra.start(`[${i18nConfig!.locale.source} -> ${targetLocale}] AI localization in progress...`);
                
                const targetData = await bucketLoader.pull(targetLocale);
                const processableData = calculateDataDelta({ sourceData, updatedSourceData, targetData });
                if (flags.verbose) {
                  bucketOra.info(JSON.stringify(processableData, null, 2));
                }

                const localizationEngine = createLocalizationEngineConnection({
                  apiKey: settings.auth.apiKey,
                  apiUrl: settings.auth.apiUrl,
                });
                const processedTargetData = await localizationEngine.process({
                  sourceLocale: i18nConfig!.locale.source,
                  sourceData,
                  processableData,
                  targetLocale,
                  targetData,
                }, (progress) => {
                  bucketOra.text = `[${i18nConfig!.locale.source} -> ${targetLocale}] (${progress}%) AI localization in progress...`;
                });

                if (flags.verbose) {
                  bucketOra.info(JSON.stringify(processedTargetData, null, 2));
                }
                const finalTargetData = _.merge({}, targetData, processedTargetData);
                await bucketLoader.push(targetLocale, finalTargetData);
                bucketOra.succeed(`[${i18nConfig!.locale.source} -> ${targetLocale}] AI localization completed`);
              } catch (error:any) {
                handleWarning(`Failed to localize for ${targetLocale}`, error, flags.strict, results);
                if (flags.strict) return;
              }
            }
<<<<<<< HEAD
            lockfileHelper.registerSourceData(pathPattern, sourceData);
=======
            const finalTargetData = _.merge({}, sourceData, targetData, processedTargetData);

            await bucketLoader.push(targetLocale, finalTargetData);

            bucketOra.succeed(`[${i18nConfig!.locale.source} -> ${targetLocale}] AI localization completed`);
>>>>>>> 3fac831d
          }
        } catch (error:any) {
          handleWarning(`Failed to process bucket: ${bucket.type}`, error, flags.strict, results);
          if (flags.strict) return;
        }
      }

      console.log();
      ora.succeed('AI localization completed!');
    } catch (error: any) {
      ora.fail(error.message);
      process.exit(1);
    } finally {
      displaySummary(results);
    }
  });


function handleWarning(step: string, error: Error, strictMode: boolean| undefined, results: any[]) {
  console.warn(`[WARNING] ${step}: ${error.message}`);
  results.push({ step, status: "Failed", error: error.message });
  if (strictMode) throw error;
}

function displaySummary(results: any[]) {
  console.log("\nProcess Summary:");
  results.forEach((result) => {
    console.log(`${result.step}: ${result.status}`);
    if (result.error) console.log(`  - Error: ${result.error}`);
  });
}

function calculateDataDelta(args: {
  sourceData: Record<string, any>;
  updatedSourceData: Record<string, any>;
  targetData: Record<string, any>;
}) {
  // Calculate missing keys
  const newKeys = _.difference(Object.keys(args.sourceData), Object.keys(args.targetData));
  // Calculate updated keys
  const updatedKeys = Object.keys(args.updatedSourceData);

  // Calculate delta payload
  const result = _.chain(args.sourceData)
    .pickBy((value, key) => newKeys.includes(key) || updatedKeys.includes(key))
    .value() as Record<string, any>;

  return result;
}

function createLocalizationEngineConnection(args: {
  apiKey: string;
  apiUrl: string;
}) {
  const replexicaEngine = new ReplexicaEngine({
    apiKey: args.apiKey,
    apiUrl: args.apiUrl,
  });

  return {
    process: async (args: {
      sourceLocale: string;
      sourceData: Record<string, any>;
      processableData: Record<string, any>;

      targetLocale: string;
      targetData: Record<string, any>;
    },
      onProgress: (progress: number) => void,
    ) => {
      const result = await replexicaEngine.localizeObject(
        args.processableData,
        { sourceLocale: args.sourceLocale, targetLocale: args.targetLocale },
        onProgress
      );

      return result;
    },
  };
}

function getTargetLocales(i18nConfig: I18nConfig, flags: ReturnType<typeof parseFlags>) {
  let result = i18nConfig.locale.targets;
  if (flags.locale) {
    result = result.filter((locale) => locale === flags.locale);
  }
  return result;
}

function parseFlags(options: any) {
  return Z.object({
    apiKey: Z.string().optional(),
    locale: localeCodeSchema.optional(),
    bucket: bucketTypeSchema.optional(),
    force: Z.boolean().optional(),
    frozen: Z.boolean().optional(),
    verbose: Z.boolean().optional(),
    strict: Z.boolean().optional(),
  }).parse(options);
}

async function validateAuth(settings: ReturnType<typeof getSettings>) {
  if (!settings.auth.apiKey) {
    throw new ReplexicaCLIError({
      message: 'Not authenticated. Please run `replexica auth --login` to authenticate.',
      docUrl: "authError"
    });
  }

  const authenticator = createAuthenticator({
    apiKey: settings.auth.apiKey,
    apiUrl: settings.auth.apiUrl,
  });
  const user = await authenticator.whoami();
  if (!user) {
    throw new ReplexicaCLIError({
      message: 'Invalid API key. Please run `replexica auth --login` to authenticate.',
      docUrl: "authError"
    });
  }

  return user;
}

function validateParams(i18nConfig: I18nConfig | null, flags: ReturnType<typeof parseFlags>) {
  if (!i18nConfig) {
    throw new ReplexicaCLIError({
      message: 'i18n.json not found. Please run `replexica init` to initialize the project.',
      docUrl: "i18nNotFound"
    });
  } else if (!i18nConfig.buckets || !Object.keys(i18nConfig.buckets).length) {
    throw new ReplexicaCLIError({
      message: "No buckets found in i18n.json. Please add at least one bucket containing i18n content.",
      docUrl: "bucketNotFound"
    });
  } else if (flags.locale && !i18nConfig.locale.targets.includes(flags.locale)) {
    throw new ReplexicaCLIError({
      message: `Source locale ${i18nConfig.locale.source} does not exist in i18n.json locale.targets. Please add it to the list and try again.`,
      docUrl: "localeTargetNotFound"
    });
  } else if (flags.bucket && !i18nConfig.buckets[flags.bucket as keyof typeof i18nConfig.buckets]) {
    throw new ReplexicaCLIError({
      message: `Bucket ${flags.bucket} does not exist in i18n.json. Please add it to the list and try again.`,
      docUrl: "bucketNotFound"
    });
  }
}<|MERGE_RESOLUTION|>--- conflicted
+++ resolved
@@ -130,7 +130,7 @@
                 if (flags.verbose) {
                   bucketOra.info(JSON.stringify(processedTargetData, null, 2));
                 }
-                const finalTargetData = _.merge({}, targetData, processedTargetData);
+                const finalTargetData = _.merge({}, sourceData, targetData, processedTargetData);
                 await bucketLoader.push(targetLocale, finalTargetData);
                 bucketOra.succeed(`[${i18nConfig!.locale.source} -> ${targetLocale}] AI localization completed`);
               } catch (error:any) {
@@ -138,15 +138,7 @@
                 if (flags.strict) return;
               }
             }
-<<<<<<< HEAD
             lockfileHelper.registerSourceData(pathPattern, sourceData);
-=======
-            const finalTargetData = _.merge({}, sourceData, targetData, processedTargetData);
-
-            await bucketLoader.push(targetLocale, finalTargetData);
-
-            bucketOra.succeed(`[${i18nConfig!.locale.source} -> ${targetLocale}] AI localization completed`);
->>>>>>> 3fac831d
           }
         } catch (error:any) {
           handleWarning(`Failed to process bucket: ${bucket.type}`, error, flags.strict, results);

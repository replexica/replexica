--- conflicted
+++ resolved
@@ -859,7 +859,6 @@
       );
     });
   });
-<<<<<<< HEAD
 
   describe('XML bucket loader', () => {
     it('should load XML data', async () => {
@@ -945,7 +944,6 @@
     });
   });
   
-=======
   describe('srt bucket loader', () => {
     it('should load srt', async () => {
       setupFileMocks();
@@ -1013,7 +1011,6 @@
   });
   
 
->>>>>>> a6b22a32
 });
 
 // Helper functions

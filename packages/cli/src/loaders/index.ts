--- conflicted
+++ resolved
@@ -1,29 +1,3 @@
-<<<<<<< HEAD
-import Z from 'zod';  
-import { bucketTypeSchema } from '@replexica/spec';
-import { composeLoaders } from './_utils';
-import createJsonLoader from './json';
-import createFlatLoader from './flat';
-import createTextFileLoader from './text-file';
-import createYamlLoader from './yaml';
-import createRootKeyLoader from './root-key';
-import createFlutterLoader from './flutter';
-import { ILoader } from './_types';
-import createAndroidLoader from './android';
-import createCsvLoader from './csv';
-import createHtmlLoader from './html';
-import createMarkdownLoader from './markdown';
-import createPropertiesLoader from './properties';
-import createXcodeStringsLoader from './xcode-strings';
-import createXcodeStringsdictLoader from './xcode-stringsdict';
-import createXcodeXcstringsLoader from './xcode-xcstrings';
-import createPrettierLoader from './prettier';
-import createUnlocalizableLoader from './unlocalizable';
-import createPoLoader from './po';
-import createVttLoader from './vtt';
-import createXmlLoader from './xml';
-import createSrtLoader from './srt';
-=======
 import Z from "zod";
 import { bucketTypeSchema } from "@replexica/spec";
 import { composeLoaders } from "./_utils";
@@ -49,116 +23,13 @@
 import createXmlLoader from "./xml";
 import createSrtLoader from "./srt";
 import createDatoLoader from "./dato";
->>>>>>> ce92f58d
+import createVttLoader from "./vtt";
 
 export default function createBucketLoader(
   bucketType: Z.infer<typeof bucketTypeSchema>,
   bucketPathPattern: string,
 ): ILoader<void, Record<string, string>> {
   switch (bucketType) {
-<<<<<<< HEAD
-    default: throw new Error(`Unsupported bucket type: ${bucketType}`);
-    case 'android': return composeLoaders(
-      createTextFileLoader(bucketPathPattern),
-      createAndroidLoader(),
-      createFlatLoader(),
-      createUnlocalizableLoader(),
-    );
-    case 'csv': return composeLoaders(
-      createTextFileLoader(bucketPathPattern),
-      createCsvLoader(),
-      createFlatLoader(),
-      createUnlocalizableLoader(),
-    );
-    case 'html': return composeLoaders(
-      createTextFileLoader(bucketPathPattern),
-      createPrettierLoader({ parser: 'html', alwaysFormat: true }),
-      createHtmlLoader(),
-      createUnlocalizableLoader(),
-    );
-    case 'json': return composeLoaders(
-      createTextFileLoader(bucketPathPattern),
-      createPrettierLoader({ parser: 'json' }),
-      createJsonLoader(),
-      createFlatLoader(),
-      createUnlocalizableLoader(),
-    );
-    case 'markdown': return composeLoaders(
-      createTextFileLoader(bucketPathPattern),
-      createPrettierLoader({ parser: 'markdown' }),
-      createMarkdownLoader(),
-      createUnlocalizableLoader(),
-    );
-    case 'po': return composeLoaders(
-      createTextFileLoader(bucketPathPattern),
-      createPoLoader(),
-      createUnlocalizableLoader(),
-    );
-    case 'properties': return composeLoaders(
-      createTextFileLoader(bucketPathPattern),
-      createPropertiesLoader(),
-      createUnlocalizableLoader(),
-    );
-    case 'xcode-strings': return composeLoaders(
-      createTextFileLoader(bucketPathPattern),
-      createXcodeStringsLoader(),
-      createUnlocalizableLoader(),
-    );
-    case 'xcode-stringsdict': return composeLoaders(
-      createTextFileLoader(bucketPathPattern),
-      createXcodeStringsdictLoader(),
-      createFlatLoader(),
-      createUnlocalizableLoader(),
-    );
-    case 'xcode-xcstrings': return composeLoaders(
-      createTextFileLoader(bucketPathPattern),
-      createPrettierLoader({ parser: 'json' }),
-      createJsonLoader(),
-      createXcodeXcstringsLoader(),
-      createFlatLoader(),
-      createUnlocalizableLoader(),
-    );
-    case 'yaml': return composeLoaders(
-      createTextFileLoader(bucketPathPattern),
-      createPrettierLoader({ parser: 'yaml' }),
-      createYamlLoader(),
-      createFlatLoader(),
-      createUnlocalizableLoader(),
-    );
-    case 'yaml-root-key': return composeLoaders(
-      createTextFileLoader(bucketPathPattern),
-      createPrettierLoader({ parser: 'yaml' }),
-      createYamlLoader(),
-      createRootKeyLoader(true),
-      createFlatLoader(),
-      createUnlocalizableLoader(),
-    );
-    case 'flutter': return composeLoaders(
-      createTextFileLoader(bucketPathPattern),
-      createPrettierLoader({ parser: 'json' }),
-      createJsonLoader(),
-      createFlutterLoader(),
-      createFlatLoader(),
-      createUnlocalizableLoader(),
-    );
-    case 'vtt': return composeLoaders(
-      createTextFileLoader(bucketPathPattern),
-      createVttLoader(),
-      createUnlocalizableLoader(),
-    )
-    case 'xml': return composeLoaders(
-      createTextFileLoader(bucketPathPattern),
-      createXmlLoader(),
-      createFlatLoader(),
-      createUnlocalizableLoader(),
-
-    )
-    case 'srt': return composeLoaders(
-      createTextFileLoader(bucketPathPattern),
-      createSrtLoader(),
-      createUnlocalizableLoader(),
-    );
-=======
     default:
       throw new Error(`Unsupported bucket type: ${bucketType}`);
     case "android":
@@ -282,6 +153,11 @@
         createDatoLoader(bucketPathPattern),
         createUnlocalizableLoader(),
       );
->>>>>>> ce92f58d
+    case "vtt":
+      return composeLoaders(
+        createTextFileLoader(bucketPathPattern),
+        createVttLoader(),
+        createUnlocalizableLoader(),
+      );
   }
 }
--- conflicted
+++ resolved
@@ -98,12 +98,8 @@
 ## 🌐 Readme in other languages
 
 - [English](https://github.com/replexica/replexica)
-<<<<<<< HEAD
-- [Español](/readme/es.md)
-- [Russian](/readme/ru.md)
-=======
 - [Spanish](/readme/es.md)
 - [French](/readme/fr.md)
->>>>>>> 43aa8a25
+- [Russian](/readme/ru.md)
 
 Don't see your language? Just add a new language code to the [`i18n.json`](./i18n.json) file and open a PR.